--- conflicted
+++ resolved
@@ -14,9 +14,4 @@
 test2.py
 test3.py
 
-<<<<<<< HEAD
-
-co
-=======
-config.yaml
->>>>>>> 077fc718
+config.yaml