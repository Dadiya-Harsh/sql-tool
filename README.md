--- conflicted
+++ resolved
@@ -11,8 +11,6 @@
 
 SQL Agent Tool is designed to bridge the gap between AI agents and live SQL databases. Its primary goal is to eliminate the repetitive and error-prone process of writing boilerplate code for database interactions in AI-driven projects. Specifically, it addresses the following challenges:
 
-<<<<<<< HEAD
-=======
 1. **Schema Discovery**: Automatically extracts and translates database schemas into a format that AI agents can understand, reducing the need for manual schema definitions.
 2. **Query Execution**: Simplifies the execution of SQL queries, allowing AI agents to retrieve and manipulate data without requiring deep knowledge of SQL syntax.
 3. **Boilerplate Reduction**: Minimizes the amount of custom code developers need to write for database connections, query building, and result parsing.
@@ -20,8 +18,6 @@
 
 Whether you're building an AI-powered chatbot, a data analysis tool, or any application that requires real-time database access, SQL Agent Tool streamlines the process and accelerates development.
 
-
->>>>>>> 795520fa
 ## Features
 
 - **Database Connection**: Connects to PostgreSQL databases using SQLAlchemy.
